--- conflicted
+++ resolved
@@ -48,15 +48,9 @@
     name: oinstall
     gidnumber: 54321
     state: present
-<<<<<<< HEAD
-    ip_host: ipa.example.com
-    ip_user: admin
-    ip_pass: topsecret
-=======
     ipa_host: ipa.example.com
     ipa_user: admin
     ipa_pass: topsecret
->>>>>>> 3219c8b2
 
 # Ensure brain is absent
 - ipa_group:
